package main

<<<<<<< HEAD
func main() {

=======
import (
	"fmt"

	"github.com/valyala/fasthttp"
)

// MyHandler type
type MyHandler struct {
	foobar string
}

// HandleFastHTTP request handler in net/http style, i.e. method bound to MyHandler struct.
func (h *MyHandler) HandleFastHTTP(ctx *fasthttp.RequestCtx) {
	// notice that we may access MyHandler properties here - see h.foobar.
	fmt.Fprintf(ctx, "Hello, world! Requested path is %q. Foobar is %q",
		ctx.Path(), h.foobar)
}

// request handler in fasthttp style, i.e. just plain function.
func fastHTTPHandler(ctx *fasthttp.RequestCtx) {
	fmt.Fprintf(ctx, "Hi there! RequestURI is %q", ctx.RequestURI())
}

func main() {
	// pass bound struct method to fasthttp
	myHandler := &MyHandler{
		foobar: "foobar",
	}
	fasthttp.ListenAndServe(":8080", myHandler.HandleFastHTTP)

	// pass plain function to fasthttp
	fasthttp.ListenAndServe(":8081", fastHTTPHandler)

>>>>>>> f35eff98
}<|MERGE_RESOLUTION|>--- conflicted
+++ resolved
@@ -1,9 +1,5 @@
 package main
 
-<<<<<<< HEAD
-func main() {
-
-=======
 import (
 	"fmt"
 
@@ -37,5 +33,4 @@
 	// pass plain function to fasthttp
 	fasthttp.ListenAndServe(":8081", fastHTTPHandler)
 
->>>>>>> f35eff98
 }